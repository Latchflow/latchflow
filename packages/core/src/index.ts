import { loadConfig } from "./config/env-config.js";
import { getDb } from "./db/db.js";
import { logger, createPluginLogger } from "./observability/logger.js";
import { createExpressServer } from "./http/express-server.js";
import { registerHealthRoutes } from "./routes/health.js";
import { registerAdminAuthRoutes } from "./routes/auth/admin.js";
import { registerRecipientAuthRoutes } from "./routes/auth/recipient.js";
import { registerCliAuthRoutes } from "./routes/auth/cli.js";
import { loadQueue } from "./queue/loader.js";
import { startActionConsumer } from "./runtime/action-runner.js";
import { startTriggerRunner } from "./runtime/trigger-runner.js";
import { TriggerRuntimeManager } from "./runtime/trigger-runtime-manager.js";
import {
  loadPlugins,
  PluginRuntimeRegistry,
  upsertPluginsIntoDb,
} from "./plugins/plugin-loader.js";
import { startPluginWatcher } from "./plugins/hot-reload.js";
<<<<<<< HEAD
import {
  ensureCoreBuiltins,
  registerCoreBuiltinActions,
  type CoreBuiltinCapabilityIds,
} from "./plugins/core-plugin.js";
=======
>>>>>>> 1aba874e
import { loadStorage } from "./storage/loader.js";
import { createStorageService } from "./storage/service.js";
import { registerOpenApiRoute } from "./routes/openapi.js";
import { registerPortalRoutes } from "./routes/portal.js";
import { registerPluginRoutes } from "./routes/admin/plugins.js";
import { registerTriggerAdminRoutes } from "./routes/admin/triggers.js";
import { registerActionAdminRoutes } from "./routes/admin/actions.js";
import { registerFileAdminRoutes } from "./routes/admin/files.js";
import { registerBundleBuildAdminRoutes } from "./routes/admin/bundle-build.js";
import { createBundleRebuildScheduler } from "./bundles/scheduler.js";
import { registerAssignmentAdminRoutes } from "./routes/admin/assignments.js";
import { registerBundleObjectsAdminRoutes } from "./routes/admin/bundle-objects.js";
import { registerPipelineAdminRoutes } from "./routes/admin/pipelines.js";
import { registerUserAdminRoutes } from "./routes/admin/users.js";
import { registerPermissionPresetAdminRoutes } from "./routes/admin/permissionPresets.js";
import { configureAuthzMetrics } from "./observability/setup.js";
import { configureAuthzFlags } from "./authz/featureFlags.js";
import { registerBundleAdminRoutes } from "./routes/admin/bundles.js";
import { registerRecipientAdminRoutes } from "./routes/admin/recipients.js";
import { registerSystemConfigAdminRoutes } from "./routes/admin/system-config.js";
import {
  getSystemConfigService,
  seedSystemConfigFromEnvironment,
} from "./config/system-config-startup.js";
import { createStubPluginServiceRegistry } from "./services/stubs.js";
import { resolveConfigEncryption } from "./plugins/config-encryption.js";
<<<<<<< HEAD
import { InMemoryEmailProviderRegistry } from "./services/email-provider-registry.js";
import { EmailDeliveryService } from "./email/delivery-service.js";
=======
>>>>>>> 1aba874e

export async function main() {
  const config = loadConfig();
  let configEncryption;
  try {
    configEncryption = resolveConfigEncryption(config);
  } catch (err) {
    logger.warn({ error: (err as Error).message }, "Falling back to unencrypted config storage");
    configEncryption = { mode: "none" } as const;
  }

  configureAuthzFlags({
    enforce: config.AUTHZ_V2,
    shadow: config.AUTHZ_V2_SHADOW,
    requireAdmin2fa: config.AUTHZ_REQUIRE_ADMIN_2FA,
    reauthWindowMin: config.AUTHZ_REAUTH_WINDOW_MIN,
    systemUserId: config.SYSTEM_USER_ID,
  });

  const metricsHandle = await configureAuthzMetrics(config);
  if (metricsHandle.shutdown) {
    const forwardSignal = (signal: NodeJS.Signals) => {
      process.once(signal, () => {
        void (async () => {
          try {
            await metricsHandle.shutdown?.();
          } catch (err) {
            logger.warn(
              { signal, error: (err as Error).message },
              "Failed to flush authz metrics on signal",
            );
          } finally {
            process.kill(process.pid, signal);
          }
        })();
      });
    };
    forwardSignal("SIGTERM");
    forwardSignal("SIGINT");
  }

  // Initialize DB (lazy in getDb) and load plugins into registry + DB
<<<<<<< HEAD
  const emailRegistry = new InMemoryEmailProviderRegistry();
  const pluginServices = createStubPluginServiceRegistry({ emailRegistry });
  const runtime = new PluginRuntimeRegistry(pluginServices);
  const db = getDb();
  let pluginsLoaded = false;
  let systemConfigService: Awaited<ReturnType<typeof getSystemConfigService>> | null = null;
  let coreCapabilityIds: CoreBuiltinCapabilityIds | null = null;
=======
  const pluginServices = createStubPluginServiceRegistry();
  const runtime = new PluginRuntimeRegistry(pluginServices);
  const db = getDb();
  let pluginsLoaded = false;
>>>>>>> 1aba874e
  try {
    // Initialize system configuration and seed from environment
    systemConfigService = await getSystemConfigService(db, config);
    await seedSystemConfigFromEnvironment(systemConfigService, config);

    coreCapabilityIds = await ensureCoreBuiltins(db);

    const loaded = await loadPlugins(config.PLUGINS_PATH);
    await upsertPluginsIntoDb(db, loaded, runtime);
    createPluginLogger().info({ count: loaded.length }, "Plugins loaded");
    pluginsLoaded = true;
  } catch (e) {
    createPluginLogger().warn(
      { error: (e as Error).message },
      "Skipping core built-in seed and plugin DB upsert (DB unavailable?)",
    );
  }

<<<<<<< HEAD
  const emailService = new EmailDeliveryService({
    registry: emailRegistry,
    systemConfig: systemConfigService ?? { get: async () => null },
    config,
  });

  if (coreCapabilityIds) {
    registerCoreBuiltinActions(runtime, {
      emailCapabilityId: coreCapabilityIds.emailSendId,
      emailService,
    });
  }

=======
>>>>>>> 1aba874e
  let pluginWatcher: ReturnType<typeof startPluginWatcher> | undefined;
  // Initialize storage
  const { name: storageName, storage } = await loadStorage(
    config.STORAGE_DRIVER,
    config.STORAGE_DRIVER_PATH ?? null,
    {
      basePath: config.STORAGE_BASE_PATH,
      bucket: config.STORAGE_BUCKET,
      config: config.STORAGE_CONFIG_JSON,
    },
  );
  const bucket = config.STORAGE_BUCKET ?? "latchflow-dev";
  const _storageService = createStorageService({
    driver: storage,
    bucket,
    keyPrefix: config.STORAGE_KEY_PREFIX,
  });
  // storage service passed explicitly to route registrations

  // Initialize queue and consumer
  const { name: queueName, queue } = await loadQueue(
    config.QUEUE_DRIVER,
    config.QUEUE_DRIVER_PATH ?? null,
    config.QUEUE_CONFIG_JSON ?? null,
  );

  await startActionConsumer(queue, {
    registry: runtime,
    encryption: configEncryption,
  });

  const triggerRunner = await startTriggerRunner({
    onFire: async (msg) => queue.enqueueAction(msg),
  });

  const triggerRuntimeManager = new TriggerRuntimeManager({
    db,
    registry: runtime,
    fireTrigger: triggerRunner.fireTriggerOnce,
    encryption: configEncryption,
  });
  await triggerRuntimeManager.startAll();

  const stopTriggerRuntimes = () => {
    triggerRuntimeManager
      .stopAll()
      .catch((err) =>
        logger.warn({ error: (err as Error).message }, "Failed to stop trigger runtimes"),
      );
  };

  if (pluginsLoaded && process.env.NODE_ENV !== "production") {
    try {
      pluginWatcher = startPluginWatcher({
        pluginsPath: config.PLUGINS_PATH,
        runtime,
        db,
      });
      const stopWatcher = () => pluginWatcher?.close();
      process.once("SIGINT", stopWatcher);
      process.once("SIGTERM", stopWatcher);
    } catch (err) {
      createPluginLogger("watcher").warn(
        { error: (err as Error).message },
        "Failed to start plugin watcher",
      );
    }
  }

  process.once("SIGINT", stopTriggerRuntimes);
  process.once("SIGTERM", stopTriggerRuntimes);

  // Start HTTP server
  const server = createExpressServer();
  // Health checks for readiness
  const checkDb = async () => {
    const db = getDb();
    type MinimalDb = {
      user?: { count: () => Promise<number> };
      $queryRaw?: (strings: TemplateStringsArray, ...values: unknown[]) => Promise<unknown>;
    };
    const maybe = db as unknown as MinimalDb;
    if (maybe.user?.count) {
      await maybe.user.count();
      return;
    }
    if (maybe.$queryRaw) {
      await maybe.$queryRaw`SELECT 1`;
    }
  };
  const checkStorage = async () => {
    const key = `${config.STORAGE_KEY_PREFIX ? config.STORAGE_KEY_PREFIX + "/" : ""}__healthcheck__`;
    await storage.put({ bucket, key, body: Buffer.from("ok") });
    await storage.del({ bucket, key });
  };
  const checkQueue = async () => {
    // For now we assume queue was loaded successfully; no-op
    return;
  };

  // Initialize bundle rebuild scheduler before route registration
  const rebuilder = createBundleRebuildScheduler({ db: getDb(), storage: _storageService });
  registerHealthRoutes(server, { queueName, storageName, checkDb, checkQueue, checkStorage });
  registerAdminAuthRoutes(server, config, { emailService });
  registerRecipientAuthRoutes(server, config);
  registerPortalRoutes(server, { storage: _storageService, scheduler: rebuilder });
  registerCliAuthRoutes(server, config);
  registerPluginRoutes(server, { runtime });
  registerTriggerAdminRoutes(server, {
    fireTriggerOnce: triggerRunner.fireTriggerOnce,
    config,
    encryption: configEncryption,
    runtime,
<<<<<<< HEAD
    runtimeManager: triggerRuntimeManager,
=======
>>>>>>> 1aba874e
  });
  registerActionAdminRoutes(server, { queue, config, encryption: configEncryption, runtime });
  registerPipelineAdminRoutes(server, { config });
  registerUserAdminRoutes(server, config, { emailService });
  registerPermissionPresetAdminRoutes(server, { config });
  registerBundleAdminRoutes(server, { scheduler: rebuilder, config });
  registerRecipientAdminRoutes(server, config);
  registerSystemConfigAdminRoutes(server, config);
  registerFileAdminRoutes(server, {
    storage: _storageService,
    onFilesChanged: async (fileIds) => {
      await rebuilder.scheduleForFiles(fileIds);
    },
  });
  registerBundleObjectsAdminRoutes(server, { scheduler: rebuilder, config });
  registerBundleBuildAdminRoutes(server, { storage: _storageService, scheduler: rebuilder });
  registerAssignmentAdminRoutes(server);
  registerOpenApiRoute(server);
  await server.listen(config.PORT);
  logger.info({ port: config.PORT }, "HTTP server listening");
}

// Only run when executed directly
if (require.main === module) {
  main().catch((err) => {
    logger.error({ error: err }, "Failed to start core");
    process.exit(1);
  });
}<|MERGE_RESOLUTION|>--- conflicted
+++ resolved
@@ -16,14 +16,6 @@
   upsertPluginsIntoDb,
 } from "./plugins/plugin-loader.js";
 import { startPluginWatcher } from "./plugins/hot-reload.js";
-<<<<<<< HEAD
-import {
-  ensureCoreBuiltins,
-  registerCoreBuiltinActions,
-  type CoreBuiltinCapabilityIds,
-} from "./plugins/core-plugin.js";
-=======
->>>>>>> 1aba874e
 import { loadStorage } from "./storage/loader.js";
 import { createStorageService } from "./storage/service.js";
 import { registerOpenApiRoute } from "./routes/openapi.js";
@@ -50,11 +42,6 @@
 } from "./config/system-config-startup.js";
 import { createStubPluginServiceRegistry } from "./services/stubs.js";
 import { resolveConfigEncryption } from "./plugins/config-encryption.js";
-<<<<<<< HEAD
-import { InMemoryEmailProviderRegistry } from "./services/email-provider-registry.js";
-import { EmailDeliveryService } from "./email/delivery-service.js";
-=======
->>>>>>> 1aba874e
 
 export async function main() {
   const config = loadConfig();
@@ -97,20 +84,10 @@
   }
 
   // Initialize DB (lazy in getDb) and load plugins into registry + DB
-<<<<<<< HEAD
-  const emailRegistry = new InMemoryEmailProviderRegistry();
-  const pluginServices = createStubPluginServiceRegistry({ emailRegistry });
-  const runtime = new PluginRuntimeRegistry(pluginServices);
-  const db = getDb();
-  let pluginsLoaded = false;
-  let systemConfigService: Awaited<ReturnType<typeof getSystemConfigService>> | null = null;
-  let coreCapabilityIds: CoreBuiltinCapabilityIds | null = null;
-=======
   const pluginServices = createStubPluginServiceRegistry();
   const runtime = new PluginRuntimeRegistry(pluginServices);
   const db = getDb();
   let pluginsLoaded = false;
->>>>>>> 1aba874e
   try {
     // Initialize system configuration and seed from environment
     systemConfigService = await getSystemConfigService(db, config);
@@ -129,22 +106,6 @@
     );
   }
 
-<<<<<<< HEAD
-  const emailService = new EmailDeliveryService({
-    registry: emailRegistry,
-    systemConfig: systemConfigService ?? { get: async () => null },
-    config,
-  });
-
-  if (coreCapabilityIds) {
-    registerCoreBuiltinActions(runtime, {
-      emailCapabilityId: coreCapabilityIds.emailSendId,
-      emailService,
-    });
-  }
-
-=======
->>>>>>> 1aba874e
   let pluginWatcher: ReturnType<typeof startPluginWatcher> | undefined;
   // Initialize storage
   const { name: storageName, storage } = await loadStorage(
@@ -258,10 +219,6 @@
     config,
     encryption: configEncryption,
     runtime,
-<<<<<<< HEAD
-    runtimeManager: triggerRuntimeManager,
-=======
->>>>>>> 1aba874e
   });
   registerActionAdminRoutes(server, { queue, config, encryption: configEncryption, runtime });
   registerPipelineAdminRoutes(server, { config });
