import { loadConfig } from "./config/config.js";
import { getDb } from "./db/db.js";
import { createExpressServer } from "./http/express-server.js";
import { registerHealthRoutes } from "./routes/health.js";
import { registerAdminAuthRoutes } from "./routes/auth/admin.js";
import { registerRecipientAuthRoutes } from "./routes/auth/recipient.js";
import { registerCliAuthRoutes } from "./routes/auth/cli.js";
import { loadQueue } from "./queue/loader.js";
import { startActionConsumer } from "./runtime/action-runner.js";
import { startTriggerRunner } from "./runtime/trigger-runner.js";
import {
  loadPlugins,
  PluginRuntimeRegistry,
  upsertPluginsIntoDb,
} from "./plugins/plugin-loader.js";
import { loadStorage } from "./storage/loader.js";
import { createStorageService } from "./storage/service.js";
import { registerOpenApiRoute } from "./routes/openapi.js";
import { registerPortalRoutes } from "./routes/portal.js";
import { registerPluginRoutes } from "./routes/admin/plugins.js";
import { registerTriggerAdminRoutes } from "./routes/admin/triggers.js";
import { registerActionAdminRoutes } from "./routes/admin/actions.js";
import { registerFileAdminRoutes } from "./routes/admin/files.js";
import { registerBundleBuildAdminRoutes } from "./routes/admin/bundle-build.js";
import { createBundleRebuildScheduler } from "./bundles/scheduler.js";
import { registerAssignmentAdminRoutes } from "./routes/admin/assignments.js";
import { registerBundleObjectsAdminRoutes } from "./routes/admin/bundle-objects.js";
import { registerPipelineAdminRoutes } from "./routes/admin/pipelines.js";
import { registerUserAdminRoutes } from "./routes/admin/users.js";
<<<<<<< HEAD
import { registerPermissionPresetAdminRoutes } from "./routes/admin/permissionPresets.js";
import { configureAuthzMetrics } from "./observability/setup.js";
import { configureAuthzFlags } from "./authz/featureFlags.js";
=======
import { registerBundleAdminRoutes } from "./routes/admin/bundles.js";
import { registerRecipientAdminRoutes } from "./routes/admin/recipients.js";
>>>>>>> f39f33ef

export async function main() {
  const config = loadConfig();

  configureAuthzFlags({
    enforce: config.AUTHZ_V2,
    shadow: config.AUTHZ_V2_SHADOW,
    requireAdmin2fa: config.AUTHZ_REQUIRE_ADMIN_2FA,
    reauthWindowMin: config.AUTHZ_REAUTH_WINDOW_MIN,
    systemUserId: config.SYSTEM_USER_ID,
  });

  const metricsHandle = await configureAuthzMetrics(config);
  if (metricsHandle.shutdown) {
    const forwardSignal = (signal: NodeJS.Signals) => {
      process.once(signal, () => {
        void (async () => {
          try {
            await metricsHandle.shutdown?.();
          } catch (err) {
            // eslint-disable-next-line no-console
            console.warn(
              `[core] Failed to flush authz metrics on ${signal}: ${(err as Error).message}`,
            );
          } finally {
            process.kill(process.pid, signal);
          }
        })();
      });
    };
    forwardSignal("SIGTERM");
    forwardSignal("SIGINT");
  }

  // Initialize DB (lazy in getDb) and load plugins into registry + DB
  const runtime = new PluginRuntimeRegistry();
  try {
    const db = getDb();
    const loaded = await loadPlugins(config.PLUGINS_PATH);
    await upsertPluginsIntoDb(db, loaded, runtime);
    // eslint-disable-next-line no-console
    console.log(`[core] Plugins loaded: ${loaded.length}`);
  } catch (e) {
    // eslint-disable-next-line no-console
    console.warn("[core] Skipping plugin DB upsert (DB unavailable?):", (e as Error).message);
  }

  // Initialize storage
  const { name: storageName, storage } = await loadStorage(
    config.STORAGE_DRIVER,
    config.STORAGE_DRIVER_PATH ?? null,
    {
      basePath: config.STORAGE_BASE_PATH,
      bucket: config.STORAGE_BUCKET,
      config: config.STORAGE_CONFIG_JSON,
    },
  );
  const bucket = config.STORAGE_BUCKET ?? "latchflow-dev";
  const _storageService = createStorageService({
    driver: storage,
    bucket,
    keyPrefix: config.STORAGE_KEY_PREFIX,
  });
  // storage service passed explicitly to route registrations

  // Initialize queue and consumer
  const { name: queueName, queue } = await loadQueue(
    config.QUEUE_DRIVER,
    config.QUEUE_DRIVER_PATH ?? null,
    config.QUEUE_CONFIG_JSON ?? null,
  );

  await startActionConsumer(queue, {
    executeAction: async () => {
      // TODO: resolve action capability and execute it
      return null;
    },
  });

  const triggerRunner = await startTriggerRunner({
    onFire: async (msg) => queue.enqueueAction(msg),
  });

  // Start HTTP server
  const server = createExpressServer();
  // Health checks for readiness
  const checkDb = async () => {
    const db = getDb();
    type MinimalDb = {
      user?: { count: () => Promise<number> };
      $queryRaw?: (strings: TemplateStringsArray, ...values: unknown[]) => Promise<unknown>;
    };
    const maybe = db as unknown as MinimalDb;
    if (maybe.user?.count) {
      await maybe.user.count();
      return;
    }
    if (maybe.$queryRaw) {
      await maybe.$queryRaw`SELECT 1`;
    }
  };
  const checkStorage = async () => {
    const key = `${config.STORAGE_KEY_PREFIX ? config.STORAGE_KEY_PREFIX + "/" : ""}__healthcheck__`;
    await storage.put({ bucket, key, body: Buffer.from("ok") });
    await storage.del({ bucket, key });
  };
  const checkQueue = async () => {
    // For now we assume queue was loaded successfully; no-op
    return;
  };

  // Initialize bundle rebuild scheduler before route registration
  const rebuilder = createBundleRebuildScheduler({ db: getDb(), storage: _storageService });
  registerHealthRoutes(server, { queueName, storageName, checkDb, checkQueue, checkStorage });
  registerAdminAuthRoutes(server, config);
  registerRecipientAuthRoutes(server, config);
  registerPortalRoutes(server, { storage: _storageService, scheduler: rebuilder });
  registerCliAuthRoutes(server, config);
  registerPluginRoutes(server);
  registerTriggerAdminRoutes(server, { fireTriggerOnce: triggerRunner.fireTriggerOnce, config });
  registerActionAdminRoutes(server, { queue, config });
  registerPipelineAdminRoutes(server, { config });
  registerUserAdminRoutes(server, config);
<<<<<<< HEAD
  registerPermissionPresetAdminRoutes(server, { config });
=======
  registerBundleAdminRoutes(server, { scheduler: rebuilder, config });
  registerRecipientAdminRoutes(server, config);
>>>>>>> f39f33ef
  registerFileAdminRoutes(server, {
    storage: _storageService,
    onFilesChanged: async (fileIds) => {
      await rebuilder.scheduleForFiles(fileIds);
    },
  });
  registerBundleObjectsAdminRoutes(server, { scheduler: rebuilder, config });
  registerBundleBuildAdminRoutes(server, { storage: _storageService, scheduler: rebuilder });
  registerAssignmentAdminRoutes(server);
  registerOpenApiRoute(server);
  await server.listen(config.PORT);
  // eslint-disable-next-line no-console
  console.log(`[core] HTTP server listening on :${config.PORT}`);
}

// Only run when executed directly
if (require.main === module) {
  main().catch((err) => {
    console.error(err);
    process.exit(1);
  });
}<|MERGE_RESOLUTION|>--- conflicted
+++ resolved
@@ -27,14 +27,11 @@
 import { registerBundleObjectsAdminRoutes } from "./routes/admin/bundle-objects.js";
 import { registerPipelineAdminRoutes } from "./routes/admin/pipelines.js";
 import { registerUserAdminRoutes } from "./routes/admin/users.js";
-<<<<<<< HEAD
 import { registerPermissionPresetAdminRoutes } from "./routes/admin/permissionPresets.js";
 import { configureAuthzMetrics } from "./observability/setup.js";
 import { configureAuthzFlags } from "./authz/featureFlags.js";
-=======
 import { registerBundleAdminRoutes } from "./routes/admin/bundles.js";
 import { registerRecipientAdminRoutes } from "./routes/admin/recipients.js";
->>>>>>> f39f33ef
 
 export async function main() {
   const config = loadConfig();
@@ -158,12 +155,9 @@
   registerActionAdminRoutes(server, { queue, config });
   registerPipelineAdminRoutes(server, { config });
   registerUserAdminRoutes(server, config);
-<<<<<<< HEAD
   registerPermissionPresetAdminRoutes(server, { config });
-=======
   registerBundleAdminRoutes(server, { scheduler: rebuilder, config });
   registerRecipientAdminRoutes(server, config);
->>>>>>> f39f33ef
   registerFileAdminRoutes(server, {
     storage: _storageService,
     onFilesChanged: async (fileIds) => {
