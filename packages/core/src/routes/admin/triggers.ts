--- conflicted
+++ resolved
@@ -16,11 +16,6 @@
   PluginRuntimeRegistry,
   TriggerDefinitionHealth,
 } from "../../plugins/plugin-loader.js";
-<<<<<<< HEAD
-import type { TriggerRuntimeManager } from "../../runtime/trigger-runtime-manager.js";
-import { createPluginLogger } from "../../observability/logger.js";
-=======
->>>>>>> 1aba874e
 
 type FireFn = (triggerDefinitionId: string, context?: Record<string, unknown>) => Promise<string>;
 
@@ -44,10 +39,6 @@
   config?: AppConfig;
   encryption?: ConfigEncryptionOptions;
   runtime?: PluginRuntimeRegistry;
-<<<<<<< HEAD
-  runtimeManager?: TriggerRuntimeManager;
-=======
->>>>>>> 1aba874e
 }
 
 export function registerTriggerAdminRoutes(server: HttpServer, deps?: TriggerDeps) {
@@ -68,11 +59,6 @@
   const systemUserId = config.SYSTEM_USER_ID ?? "system";
   const encryption = deps?.encryption ?? { mode: "none" as const };
   const runtime = deps?.runtime;
-<<<<<<< HEAD
-  const runtimeManager = deps?.runtimeManager;
-  const runtimeLogger = createPluginLogger("trigger-runtime-control");
-=======
->>>>>>> 1aba874e
 
   const actorContextForReq = (req: unknown) => {
     const user = (req as { user?: { id?: string } }).user;
